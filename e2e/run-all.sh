--- conflicted
+++ resolved
@@ -4,15 +4,8 @@
 
 cd $(dirname $0)
 
-<<<<<<< HEAD
 export REPO_PATH=$(realpath ..)
 
-export TEST_DISPLAY_MODE="21000000"
-
-export DISPLAY_MODES="${TEST_DISPLAY_MODE} ${DISPLAY_MODES:-}"
-
-=======
->>>>>>> 561f8ae3
 run_test() {
 	local test_name=$1
 
